--- conflicted
+++ resolved
@@ -32,11 +32,7 @@
   </parent>
   
   <artifactId>ec2</artifactId>
-<<<<<<< HEAD
-  <version>1.23.1</version>
-=======
   <version>1.24-SNAPSHOT</version>
->>>>>>> bb68bc84
   <packaging>hpi</packaging>
   <name>Amazon EC2 plugin</name>
   <url>http://wiki.jenkins-ci.org/display/JENKINS/Amazon+EC2+Plugin</url>

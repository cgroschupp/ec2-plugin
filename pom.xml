<?xml version="1.0" encoding="UTF-8"?>
<!--
The MIT License

Copyright (c) 2004-, Kohsuke Kawaguchi, Sun Microsystems, Inc., and a number of other of contributors

Permission is hereby granted, free of charge, to any person obtaining a copy
of this software and associated documentation files (the "Software"), to deal
in the Software without restriction, including without limitation the rights
to use, copy, modify, merge, publish, distribute, sublicense, and/or sell
copies of the Software, and to permit persons to whom the Software is
furnished to do so, subject to the following conditions:

The above copyright notice and this permission notice shall be included in
all copies or substantial portions of the Software.

THE SOFTWARE IS PROVIDED "AS IS", WITHOUT WARRANTY OF ANY KIND, EXPRESS OR
IMPLIED, INCLUDING BUT NOT LIMITED TO THE WARRANTIES OF MERCHANTABILITY,
FITNESS FOR A PARTICULAR PURPOSE AND NONINFRINGEMENT. IN NO EVENT SHALL THE
AUTHORS OR COPYRIGHT HOLDERS BE LIABLE FOR ANY CLAIM, DAMAGES OR OTHER
LIABILITY, WHETHER IN AN ACTION OF CONTRACT, TORT OR OTHERWISE, ARISING FROM,
OUT OF OR IN CONNECTION WITH THE SOFTWARE OR THE USE OR OTHER DEALINGS IN
THE SOFTWARE.
-->

<!--suppress ProblematicWhitespace -->
<project xmlns="http://maven.apache.org/POM/4.0.0" xmlns:xsi="http://www.w3.org/2001/XMLSchema-instance" xsi:schemaLocation="http://maven.apache.org/POM/4.0.0 http://maven.apache.org/xsd/maven-4.0.0.xsd">
    <modelVersion>4.0.0</modelVersion>

    <parent>
        <groupId>org.jenkins-ci.plugins</groupId>
        <artifactId>plugin</artifactId>
        <version>3.47</version>
    </parent>

    <artifactId>ec2</artifactId>
    <version>${revision}${changelist}</version>
    <packaging>hpi</packaging>

    <name>Amazon EC2 plugin</name>
    <description>This is a Jenkins plugin to support ephemeral Jenkins agents on Amazon EC2 or other EC2-compatible clouds</description>
    <url>https://wiki.jenkins-ci.org/display/JENKINS/Amazon+EC2+Plugin</url>
    <licenses>
        <license>
            <name>The MIT License</name>
            <url>https://www.opensource.org/licenses/mit-license.php</url>
            <distribution>repo</distribution>
        </license>
    </licenses>

    <developers>
        <!-- current maintainers -->
        <developer>
            <id>thoulen</id>
            <name>F Manfred Furuholen</name>
            <email>fabrizio.manfredi@gmail.com</email>
        </developer>
        <developer>
            <id>julienduchesne</id>
            <name>Julien Duchesne</name>
            <email>julienduchesne@live.com</email>
        </developer>
        <developer>
            <id>jvz</id>
            <name>Matt Sicker</name>
            <email>msicker@cloudbees.com</email>
        </developer>
    </developers>

    <scm>
        <connection>scm:git:git://github.com/jenkinsci/ec2-plugin.git</connection>
        <developerConnection>scm:git:git@github.com:jenkinsci/ec2-plugin.git</developerConnection>
        <url>https://github.com/jenkinsci/ec2-plugin</url>
        <tag>${scmTag}</tag>
    </scm>

    <properties>
        <revision>1.45</revision>
        <changelist>-SNAPSHOT</changelist>
        <jenkins.version>2.150.1</jenkins.version>
        <java.level>8</java.level>
        <jcasc.version>1.22</jcasc.version>
        <aws-java-sdk.version>1.11.562</aws-java-sdk.version>
    </properties>

    <dependencies>
        <dependency>
            <groupId>com.hierynomus</groupId>
            <artifactId>smbj</artifactId>
            <version>0.9.1</version>
        </dependency>
        <dependency>
            <groupId>org.jenkins-ci.plugins</groupId>
            <artifactId>aws-credentials</artifactId>
            <version>1.11</version>
        </dependency>
        <dependency>
            <groupId>org.jenkins-ci.plugins</groupId>
            <artifactId>bouncycastle-api</artifactId>
            <version>2.17</version>
        </dependency>
        <dependency>
            <groupId>org.jenkins-ci.plugins</groupId>
            <artifactId>aws-java-sdk</artifactId>
<<<<<<< HEAD
            <version>${aws-java-sdk.version}</version>
=======
            <version>1.11.594</version>
>>>>>>> dcf14dc9
        </dependency>
        <dependency>
            <groupId>org.jenkins-ci.plugins</groupId>
            <artifactId>node-iterator-api</artifactId>
            <version>1.5.0</version>
        </dependency>
        <dependency>
            <groupId>org.jenkins-ci.plugins</groupId>
            <artifactId>apache-httpcomponents-client-4-api</artifactId>
            <version>4.5.5-3.0</version>
        </dependency>
        <dependency>
            <groupId>org.jenkins-ci.plugins</groupId>
            <artifactId>command-launcher</artifactId>
            <version>1.2</version>
        </dependency>
        <dependency>
            <groupId>org.jenkins-ci.plugins</groupId>
            <artifactId>trilead-api</artifactId>
            <version>1.0.3</version><!-- TODO: BUMP when trilead split is in LTS and is the baseline -->
        </dependency>
        <dependency>
            <groupId>io.jenkins.temp.jelly</groupId>
            <artifactId>multiline-secrets-ui</artifactId>
            <version>1.0</version>
        </dependency>
        <dependency>
            <groupId>org.jenkins-ci.modules</groupId>
            <artifactId>instance-identity</artifactId>
            <version>2.2</version>
            <scope>provided</scope><!-- comes from the core -->
        </dependency>
        <dependency>
            <groupId>org.powermock</groupId>
            <artifactId>powermock-module-junit4</artifactId>
            <scope>test</scope>
        </dependency>
        <dependency>
            <groupId>org.powermock</groupId>
            <artifactId>powermock-api-mockito2</artifactId>
            <scope>test</scope>
        </dependency>
        <dependency>
            <groupId>org.mockito</groupId>
            <artifactId>mockito-core</artifactId>
            <scope>test</scope>
        </dependency>
        <dependency>
            <groupId>junit</groupId>
            <artifactId>junit</artifactId>
            <version>4.12</version>
            <scope>test</scope>
            <exclusions>
                <exclusion>
                    <groupId>org.hamcrest</groupId>
                    <artifactId>hamcrest-core</artifactId>
                </exclusion>
            </exclusions>
        </dependency>
        <dependency>
            <groupId>org.jenkins-ci.plugins.workflow</groupId>
            <artifactId>workflow-cps</artifactId>
            <version>2.30</version>
            <scope>test</scope>
        </dependency>
        <dependency>
            <groupId>org.jenkins-ci.plugins.workflow</groupId>
            <artifactId>workflow-durable-task-step</artifactId>
            <version>2.11</version>
            <scope>test</scope>
        </dependency>
        <dependency>
            <groupId>org.jenkins-ci.plugins.workflow</groupId>
            <artifactId>workflow-step-api</artifactId>
            <version>2.19</version>
        </dependency>
        <dependency>
            <groupId>org.jenkins-ci.plugins.workflow</groupId>
            <artifactId>workflow-support</artifactId>
            <version>3.2</version>
            <classifier>tests</classifier>
            <scope>test</scope>
        </dependency>
        <dependency>
            <groupId>org.jenkins-ci.plugins.workflow</groupId>
            <artifactId>workflow-job</artifactId>
            <version>2.11</version>
            <scope>test</scope>
        </dependency>
        <dependency>
            <groupId>org.jenkins-ci.plugins.workflow</groupId>
            <artifactId>workflow-basic-steps</artifactId>
            <version>2.4</version>
            <scope>test</scope>
        </dependency>
        <dependency>
            <groupId>org.jenkins-ci.plugins.workflow</groupId>
            <artifactId>workflow-api</artifactId>
            <version>2.30</version>
            <scope>test</scope>
        </dependency>
        <dependency>
            <groupId>org.jenkins-ci.plugins</groupId>
            <artifactId>script-security</artifactId>
            <version>1.39</version>
            <scope>test</scope>
        </dependency>
        <dependency>
            <groupId>org.jenkins-ci.plugins</groupId>
            <artifactId>scm-api</artifactId>
            <version>2.2.6</version>
            <scope>test</scope>
        </dependency>
        <dependency>
            <groupId>org.jenkins-ci.plugins</groupId>
            <artifactId>structs</artifactId>
            <version>1.17</version>
            <scope>test</scope>
        </dependency>
        <dependency>
            <groupId>io.jenkins</groupId>
            <artifactId>configuration-as-code</artifactId>
            <version>${jcasc.version}</version>
            <scope>test</scope>
        </dependency>
        <dependency>
            <groupId>io.jenkins</groupId>
            <artifactId>configuration-as-code</artifactId>
            <version>${jcasc.version}</version>
            <classifier>tests</classifier>
            <scope>test</scope>
        </dependency>
    </dependencies>

    <dependencyManagement>
        <dependencies>
            <dependency>
                <groupId>com.amazonaws</groupId>
                <artifactId>aws-java-sdk-bom</artifactId>
                <version>${aws-java-sdk.version}</version>
                <type>pom</type>
            </dependency>
        </dependencies>
    </dependencyManagement>

    <repositories>
        <repository>
            <id>repo.jenkins-ci.org</id>
            <url>https://repo.jenkins-ci.org/public/</url>
        </repository>
    </repositories>
    <pluginRepositories>
        <pluginRepository>
            <id>repo.jenkins-ci.org</id>
            <url>https://repo.jenkins-ci.org/public/</url>
        </pluginRepository>
    </pluginRepositories>

    <build>
        <pluginManagement>
            <plugins>
                <!--This plugin's configuration is used to store Eclipse m2e settings only. It has no influence on the Maven build itself.-->
                <plugin>
                    <groupId>org.eclipse.m2e</groupId>
                    <artifactId>lifecycle-mapping</artifactId>
                    <version>1.0.0</version>
                    <configuration>
                        <lifecycleMappingMetadata>
                            <pluginExecutions>
                                <pluginExecution>
                                    <pluginExecutionFilter>
                                        <groupId>com.cloudbees</groupId>
                                        <artifactId>
                                            maven-license-plugin
                                        </artifactId>
                                        <versionRange>
                                            [1.7,)
                                        </versionRange>
                                        <goals>
                                            <goal>process</goal>
                                        </goals>
                                    </pluginExecutionFilter>
                                    <action>
                                        <ignore />
                                    </action>
                                </pluginExecution>
                                <pluginExecution>
                                    <pluginExecutionFilter>
                                        <groupId>
                                            org.apache.maven.plugins
                                        </groupId>
                                        <artifactId>
                                            maven-enforcer-plugin
                                        </artifactId>
                                        <versionRange>
                                            [1.0,)
                                        </versionRange>
                                        <goals>
                                            <goal>display-info</goal>
                                        </goals>
                                    </pluginExecutionFilter>
                                    <action>
                                        <ignore />
                                    </action>
                                </pluginExecution>
                                <pluginExecution>
                                    <pluginExecutionFilter>
                                        <groupId>
                                            org.codehaus.gmaven
                                        </groupId>
                                        <artifactId>
                                            gmaven-plugin
                                        </artifactId>
                                        <versionRange>
                                            [1.3,)
                                        </versionRange>
                                        <goals>
                                            <goal>generateTestStubs</goal>
                                            <goal>testCompile</goal>
                                        </goals>
                                    </pluginExecutionFilter>
                                    <action>
                                        <ignore />
                                    </action>
                                </pluginExecution>
                                <pluginExecution>
                                    <pluginExecutionFilter>
                                        <groupId>
                                            org.jenkins-ci.tools
                                        </groupId>
                                        <artifactId>
                                            maven-hpi-plugin
                                        </artifactId>
                                        <versionRange>
                                            [1.74,)
                                        </versionRange>
                                        <goals>
                                            <goal>insert-test</goal>
                                            <goal>
                                                resolve-test-dependencies
                                            </goal>
                                            <goal>validate</goal>
                                            <goal>test-hpl</goal>
                                        </goals>
                                    </pluginExecutionFilter>
                                    <action>
                                        <ignore />
                                    </action>
                                </pluginExecution>
                                <pluginExecution>
                                    <pluginExecutionFilter>
                                        <groupId>
                                            org.jvnet.localizer
                                        </groupId>
                                        <artifactId>
                                            maven-localizer-plugin
                                        </artifactId>
                                        <versionRange>
                                            [1.12,)
                                        </versionRange>
                                        <goals>
                                            <goal>generate</goal>
                                        </goals>
                                    </pluginExecutionFilter>
                                    <action>
                                        <ignore />
                                    </action>
                                </pluginExecution>
                                <pluginExecution>
                                    <pluginExecutionFilter>
                                        <groupId>org.kohsuke</groupId>
                                        <artifactId>
                                            access-modifier-checker
                                        </artifactId>
                                        <versionRange>
                                            [1.3,)
                                        </versionRange>
                                        <goals>
                                            <goal>enforce</goal>
                                        </goals>
                                    </pluginExecutionFilter>
                                    <action>
                                        <ignore />
                                    </action>
                                </pluginExecution>
                            </pluginExecutions>
                        </lifecycleMappingMetadata>
                    </configuration>
                </plugin>
            </plugins>
        </pluginManagement>
        <plugins>
            <plugin>
                <groupId>org.jenkins-ci.tools</groupId>
                <artifactId>maven-hpi-plugin</artifactId>
                <extensions>true</extensions>
                <configuration>
                    <compatibleSinceVersion>1.41</compatibleSinceVersion>
                    <pluginFirstClassLoader>true</pluginFirstClassLoader>
                </configuration>
            </plugin>
            <plugin>
                <groupId>com.github.spotbugs</groupId>
                <artifactId>spotbugs-maven-plugin</artifactId>
                <configuration>
                    <excludeFilterFile>spotbugs-exclude.xml</excludeFilterFile>
                </configuration>
            </plugin>
        </plugins>
    </build>
</project><|MERGE_RESOLUTION|>--- conflicted
+++ resolved
@@ -80,7 +80,7 @@
         <jenkins.version>2.150.1</jenkins.version>
         <java.level>8</java.level>
         <jcasc.version>1.22</jcasc.version>
-        <aws-java-sdk.version>1.11.562</aws-java-sdk.version>
+        <aws-java-sdk.version>1.11.594</aws-java-sdk.version>
     </properties>
 
     <dependencies>
@@ -102,11 +102,7 @@
         <dependency>
             <groupId>org.jenkins-ci.plugins</groupId>
             <artifactId>aws-java-sdk</artifactId>
-<<<<<<< HEAD
             <version>${aws-java-sdk.version}</version>
-=======
-            <version>1.11.594</version>
->>>>>>> dcf14dc9
         </dependency>
         <dependency>
             <groupId>org.jenkins-ci.plugins</groupId>

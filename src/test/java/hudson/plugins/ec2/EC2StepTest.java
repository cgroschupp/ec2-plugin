--- conflicted
+++ resolved
@@ -88,16 +88,11 @@
         expiredException.setErrorCode("RequestExpired");
         expiredException.setRequestId("00000000-0000-0000-0000-000000000000");
 
-<<<<<<< HEAD
         AmazonEC2 expiredClient = AmazonEC2FactoryMockImpl.createAmazonEC2Mock(new ThrowsException(expiredException));
         AmazonEC2FactoryMockImpl.mock = expiredClient;
-=======
-        AmazonEC2 expiredClient = mock(AmazonEC2.class, new ThrowsException(expiredException));
-        cl.connection = expiredClient;
         PeriodicWork work = PeriodicWork.all().get(EC2Cloud.EC2ConnectionUpdater.class);
         assertNotNull(work);
         work.run();
->>>>>>> cafa05a1
         assertNotSame("EC2 client should be re-created when it is expired", expiredClient, cl.connect());
     }
 
@@ -145,8 +140,4 @@
     public void teardown() {
         r.jenkins.clouds.clear();
     }
-<<<<<<< HEAD
-
-=======
->>>>>>> cafa05a1
 }
--- conflicted
+++ resolved
@@ -59,17 +59,6 @@
   </f:entry>
 
   <f:optionalBlock name="spotConfig" title="Use Spot Instance" checked="${instance.spotConfig != null}">
-<<<<<<< HEAD
-    <f:validateButton title="${%Check Current Spot Price}" progress="${%Checking...}" method="currentSpotPrice" with="useInstanceProfileForCredentials,credentialsId,region,type,zone,roleArn,roleSessionName" />
-
-    <f:entry title="${%Spot Max Bid Price}" field="spotMaxBidPrice">
-      <f:textbox />
-    </f:entry>
-
-    <f:entry title="${%Spot Block Reservation Duration}" field="spotBlockReservationDurationStr">
-      <f:textbox />
-    </f:entry>
-=======
     <f:entry title="${%Fallback to on-demand instances}" >
       <f:checkbox field="fallbackToOndemand" checked="${instance.spotConfig.fallbackToOndemand}" />
     </f:entry>
@@ -79,7 +68,10 @@
         <f:textbox />
       </f:entry>
     </f:optionalBlock>
->>>>>>> 7aeafefb
+    
+    <f:entry title="${%Spot Block Reservation Duration}" field="spotBlockReservationDurationStr">
+      <f:textbox />
+    </f:entry>
   </f:optionalBlock>
 
   <f:entry title="${%Security group names}" field="securityGroups">

--- conflicted
+++ resolved
@@ -69,14 +69,9 @@
                 logger.println("init script ran successfully");
             }
 
-<<<<<<< HEAD
             try(OutputStream agentJar = connection.putFile(tmpDir + AGENT_JAR)) {
-                agentJar.write(Jenkins.getInstance().getJnlpJars(AGENT_JAR).readFully());
+                agentJar.write(Jenkins.get().getJnlpJars(AGENT_JAR).readFully());
             }
-=======
-            OutputStream agentJar = connection.putFile(tmpDir + AGENT_JAR);
-            agentJar.write(Jenkins.get().getJnlpJars(AGENT_JAR).readFully());
->>>>>>> bbda0dcd
 
             logger.println("remoting.jar sent remotely. Bootstrapping it");
 

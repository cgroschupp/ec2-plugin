--- conflicted
+++ resolved
@@ -563,23 +563,7 @@
             if (!securityGroupSet.isEmpty()) {
                 List<String> groupIds = getEc2SecurityGroups(ec2);
 
-                if (!groupIds.isEmpty()) {
-                    if (getAssociatePublicIp()) {
-                        net.setGroups(groupIds);
-                    } else {
-                        riRequest.setSecurityGroupIds(groupIds);
-                    }
-
-                    diFilters.add(new Filter("instance.group-id").withValues(groupIds));
-                }
-            }
-        } else {
-            /* No subnet: we can use standard security groups by name */
-            riRequest.setSecurityGroups(securityGroupSet);
-            if (!securityGroupSet.isEmpty()) {
-                diFilters.add(new Filter("instance.group-name").withValues(securityGroupSet));
-            }
-        }
+            HashSet<Tag> instTags = getCustomInstanceTags(EC2Cloud.EC2_SLAVE_TYPE_DEMAND, diFilters);
 
         if (getAssociatePublicIp()) {
             net.setAssociatePublicIpAddress(true);
@@ -608,13 +592,9 @@
 
         wakeOrphansUp(ec2, orphans);
 
-<<<<<<< HEAD
-            HashSet<Tag> instTags = getCustomInstanceTags(EC2Cloud.EC2_SLAVE_TYPE_DEMAND, diFilters);
-=======
         if (orphans.size() == number) {
             return toSlaves(orphans);
         }
->>>>>>> b994122f
 
         riRequest.setMaxCount(number - orphans.size());
 
@@ -880,11 +860,7 @@
                 launchSpecification.withNetworkInterfaces(net);
             }
 
-<<<<<<< HEAD
             HashSet<Tag> instTags = getCustomInstanceTags(EC2Cloud.EC2_SLAVE_TYPE_SPOT, null);
-=======
-            HashSet<Tag> instTags = buildTags(EC2Cloud.EC2_SLAVE_TYPE_SPOT);
->>>>>>> b994122f
 
             if (StringUtils.isNotBlank(getIamInstanceProfile())) {
                 launchSpecification.setIamInstanceProfile(new IamInstanceProfileSpecification().withArn(getIamInstanceProfile()));

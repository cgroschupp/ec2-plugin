/*
 * The MIT License
 *
 * Copyright (c) 2004-, Kohsuke Kawaguchi, Sun Microsystems, Inc., and a number of other of contributors
 *
 * Permission is hereby granted, free of charge, to any person obtaining a copy of this software and associated
 * documentation files (the "Software"), to deal in the Software without restriction, including without limitation the
 * rights to use, copy, modify, merge, publish, distribute, sublicense, and/or sell copies of the Software, and to
 * permit persons to whom the Software is furnished to do so, subject to the following conditions:
 *
 * The above copyright notice and this permission notice shall be included in all copies or substantial portions of the
 * Software.
 *
 * THE SOFTWARE IS PROVIDED "AS IS", WITHOUT WARRANTY OF ANY KIND, EXPRESS OR IMPLIED, INCLUDING BUT NOT LIMITED TO THE
 * WARRANTIES OF MERCHANTABILITY, FITNESS FOR A PARTICULAR PURPOSE AND NONINFRINGEMENT. IN NO EVENT SHALL THE AUTHORS OR
 * COPYRIGHT HOLDERS BE LIABLE FOR ANY CLAIM, DAMAGES OR OTHER LIABILITY, WHETHER IN AN ACTION OF CONTRACT, TORT OR
 * OTHERWISE, ARISING FROM, OUT OF OR IN CONNECTION WITH THE SOFTWARE OR THE USE OR OTHER DEALINGS IN THE SOFTWARE.
 */
package hudson.plugins.ec2;

import java.io.IOException;
import java.io.PrintStream;
import java.net.URL;
import java.nio.charset.StandardCharsets;
import java.util.*;
import java.util.logging.Level;
import java.util.logging.Logger;

import javax.servlet.ServletException;

import hudson.util.Secret;
import jenkins.model.Jenkins;
import jenkins.slaves.iterators.api.NodeIterator;

import org.apache.commons.codec.binary.Base64;
import org.apache.commons.lang.StringUtils;
import org.kohsuke.accmod.Restricted;
import org.kohsuke.accmod.restrictions.NoExternalUse;
import org.kohsuke.stapler.DataBoundConstructor;
import org.kohsuke.stapler.QueryParameter;

import com.amazonaws.AmazonClientException;
import com.amazonaws.AmazonServiceException;
import com.amazonaws.auth.AWSCredentialsProvider;
import com.amazonaws.services.ec2.AmazonEC2;
import com.amazonaws.services.ec2.model.*;

import hudson.Extension;
import hudson.Util;
import hudson.model.*;
import hudson.model.Descriptor.FormException;
import hudson.model.labels.LabelAtom;
import hudson.plugins.ec2.util.DeviceMappingParser;
import hudson.util.FormValidation;
import hudson.util.ListBoxModel;

/**
 * Template of {@link EC2AbstractSlave} to launch.
 *
 * @author Kohsuke Kawaguchi
 */
public class SlaveTemplate implements Describable<SlaveTemplate> {
    private static final Logger LOGGER = Logger.getLogger(SlaveTemplate.class.getName());

    public String ami;

    public final String description;

    public final String zone;

    public final SpotConfiguration spotConfig;

    public final String securityGroups;

    public final String remoteFS;

    public final InstanceType type;

    public final boolean ebsOptimized;

    public final boolean monitoring;

    public final String labels;

    public final Node.Mode mode;

    public final String initScript;

    public final String tmpDir;

    public final String userData;

    public final String numExecutors;

    public final String remoteAdmin;

    public final String jvmopts;

    public final String subnetId;

    public final String idleTerminationMinutes;

    public final String iamInstanceProfile;

    public final boolean deleteRootOnTermination;

    public final boolean useEphemeralDevices;

    public final String customDeviceMapping;

    public int instanceCap;

    public final boolean stopOnTerminate;

    private final List<EC2Tag> tags;

    public final boolean usePrivateDnsName;

    public final boolean associatePublicIp;

    protected transient EC2Cloud parent;

    public final boolean useDedicatedTenancy;

    public AMITypeData amiType;

    public int launchTimeout;

    public boolean connectBySSHProcess;

    public final boolean connectUsingPublicIp;

    public int nextSubnet;

    public String currentSubnetId;

    private transient/* almost final */Set<LabelAtom> labelSet;

    private transient/* almost final */Set<String> securityGroupSet;

    /*
     * Necessary to handle reading from old configurations. The UnixData object is created in readResolve()
     */
    @Deprecated
    public transient String sshPort;

    @Deprecated
    public transient String rootCommandPrefix;

    @Deprecated
    public transient String slaveCommandPrefix;

    @Deprecated
    public transient String slaveCommandSuffix;

    @DataBoundConstructor
    public SlaveTemplate(String ami, String zone, SpotConfiguration spotConfig, String securityGroups, String remoteFS,
            InstanceType type, boolean ebsOptimized, String labelString, Node.Mode mode, String description, String initScript,
            String tmpDir, String userData, String numExecutors, String remoteAdmin, AMITypeData amiType, String jvmopts,
            boolean stopOnTerminate, String subnetId, List<EC2Tag> tags, String idleTerminationMinutes,
            boolean usePrivateDnsName, String instanceCapStr, String iamInstanceProfile, boolean deleteRootOnTermination,
            boolean useEphemeralDevices, boolean useDedicatedTenancy, String launchTimeoutStr, boolean associatePublicIp,
            String customDeviceMapping, boolean connectBySSHProcess, boolean connectUsingPublicIp, boolean monitoring) {

        if(StringUtils.isNotBlank(remoteAdmin) || StringUtils.isNotBlank(jvmopts) || StringUtils.isNotBlank(tmpDir)){
            LOGGER.log(Level.FINE, "As remoteAdmin, jvmopts or tmpDir is not blank, we must ensure the user has RUN_SCRIPTS rights.");
            Jenkins j = Jenkins.getInstance();
            if(j != null){
                j.checkPermission(Jenkins.RUN_SCRIPTS);
            }
        }

        this.ami = ami;
        this.zone = zone;
        this.spotConfig = spotConfig;
        this.securityGroups = securityGroups;
        this.remoteFS = remoteFS;
        this.amiType = amiType;
        this.type = type;
        this.ebsOptimized = ebsOptimized;
        this.labels = Util.fixNull(labelString);
        this.mode = mode != null ? mode : Node.Mode.NORMAL;
        this.description = description;
        this.initScript = initScript;
        this.tmpDir = tmpDir;
        this.userData = StringUtils.trimToEmpty(userData);
        this.numExecutors = Util.fixNull(numExecutors).trim();
        this.remoteAdmin = remoteAdmin;
        this.jvmopts = jvmopts;
        this.stopOnTerminate = stopOnTerminate;
        this.subnetId = subnetId;
        this.tags = tags;
        this.idleTerminationMinutes = idleTerminationMinutes;
        this.usePrivateDnsName = usePrivateDnsName;
        this.associatePublicIp = associatePublicIp;
        this.connectUsingPublicIp = connectUsingPublicIp;
        this.useDedicatedTenancy = useDedicatedTenancy;
        this.connectBySSHProcess = connectBySSHProcess;
        this.monitoring = monitoring;
        this.nextSubnet = 0;

        if (null == instanceCapStr || instanceCapStr.isEmpty()) {
            this.instanceCap = Integer.MAX_VALUE;
        } else {
            this.instanceCap = Integer.parseInt(instanceCapStr);
        }

        try {
            this.launchTimeout = Integer.parseInt(launchTimeoutStr);
        } catch (NumberFormatException nfe) {
            this.launchTimeout = Integer.MAX_VALUE;
        }

        this.iamInstanceProfile = iamInstanceProfile;
        this.deleteRootOnTermination = deleteRootOnTermination;
        this.useEphemeralDevices = useEphemeralDevices;
        this.customDeviceMapping = customDeviceMapping;

        readResolve(); // initialize
    }

    public SlaveTemplate(String ami, String zone, SpotConfiguration spotConfig, String securityGroups, String remoteFS,
            InstanceType type, boolean ebsOptimized, String labelString, Node.Mode mode, String description, String initScript,
            String tmpDir, String userData, String numExecutors, String remoteAdmin, AMITypeData amiType, String jvmopts,
            boolean stopOnTerminate, String subnetId, List<EC2Tag> tags, String idleTerminationMinutes,
            boolean usePrivateDnsName, String instanceCapStr, String iamInstanceProfile, boolean deleteRootOnTermination,
            boolean useEphemeralDevices, boolean useDedicatedTenancy, String launchTimeoutStr, boolean associatePublicIp,
            String customDeviceMapping, boolean connectBySSHProcess, boolean connectUsingPublicIp) {
        this(ami, zone, spotConfig, securityGroups, remoteFS, type, ebsOptimized, labelString, mode, description, initScript,
                tmpDir, userData, numExecutors, remoteAdmin, amiType, jvmopts, stopOnTerminate, subnetId, tags,
                idleTerminationMinutes, usePrivateDnsName, instanceCapStr, iamInstanceProfile, false, useEphemeralDevices,
                useDedicatedTenancy, launchTimeoutStr, associatePublicIp, customDeviceMapping, connectBySSHProcess, 
                connectUsingPublicIp, false);
    }

    public SlaveTemplate(String ami, String zone, SpotConfiguration spotConfig, String securityGroups, String remoteFS,
            InstanceType type, boolean ebsOptimized, String labelString, Node.Mode mode, String description, String initScript,
            String tmpDir, String userData, String numExecutors, String remoteAdmin, AMITypeData amiType, String jvmopts,
            boolean stopOnTerminate, String subnetId, List<EC2Tag> tags, String idleTerminationMinutes,
            boolean usePrivateDnsName, String instanceCapStr, String iamInstanceProfile, boolean useEphemeralDevices,
            boolean useDedicatedTenancy, String launchTimeoutStr, boolean associatePublicIp, String customDeviceMapping,
            boolean connectBySSHProcess) {
        this(ami, zone, spotConfig, securityGroups, remoteFS, type, ebsOptimized, labelString, mode, description, initScript,
                tmpDir, userData, numExecutors, remoteAdmin, amiType, jvmopts, stopOnTerminate, subnetId, tags,
                idleTerminationMinutes, usePrivateDnsName, instanceCapStr, iamInstanceProfile, false, useEphemeralDevices,
                useDedicatedTenancy, launchTimeoutStr, associatePublicIp, customDeviceMapping, connectBySSHProcess, false);
    }

    public SlaveTemplate(String ami, String zone, SpotConfiguration spotConfig, String securityGroups, String remoteFS,
            InstanceType type, boolean ebsOptimized, String labelString, Node.Mode mode, String description, String initScript,
            String tmpDir, String userData, String numExecutors, String remoteAdmin, AMITypeData amiType, String jvmopts,
            boolean stopOnTerminate, String subnetId, List<EC2Tag> tags, String idleTerminationMinutes,
            boolean usePrivateDnsName, String instanceCapStr, String iamInstanceProfile, boolean useEphemeralDevices,
            boolean useDedicatedTenancy, String launchTimeoutStr, boolean associatePublicIp, String customDeviceMapping) {
        this(ami, zone, spotConfig, securityGroups, remoteFS, type, ebsOptimized, labelString, mode, description, initScript,
                tmpDir, userData, numExecutors, remoteAdmin, amiType, jvmopts, stopOnTerminate, subnetId, tags,
                idleTerminationMinutes, usePrivateDnsName, instanceCapStr, iamInstanceProfile, useEphemeralDevices,
                useDedicatedTenancy, launchTimeoutStr, associatePublicIp, customDeviceMapping, false);
    }

    /**
     * Backward compatible constructor for reloading previous version data
     */
    public SlaveTemplate(String ami, String zone, SpotConfiguration spotConfig, String securityGroups, String remoteFS,
            String sshPort, InstanceType type, boolean ebsOptimized, String labelString, Node.Mode mode, String description,
            String initScript, String tmpDir, String userData, String numExecutors, String remoteAdmin, String rootCommandPrefix,
            String slaveCommandPrefix, String slaveCommandSuffix, String jvmopts, boolean stopOnTerminate, String subnetId, List<EC2Tag> tags, String idleTerminationMinutes,
            boolean usePrivateDnsName, String instanceCapStr, String iamInstanceProfile, boolean useEphemeralDevices,
            String launchTimeoutStr) {
        this(ami, zone, spotConfig, securityGroups, remoteFS, type, ebsOptimized, labelString, mode, description, initScript,
                tmpDir, userData, numExecutors, remoteAdmin, new UnixData(rootCommandPrefix, slaveCommandPrefix, slaveCommandSuffix, sshPort),
                jvmopts, stopOnTerminate, subnetId, tags, idleTerminationMinutes, usePrivateDnsName, instanceCapStr, iamInstanceProfile,
                useEphemeralDevices, false, launchTimeoutStr, false, null);
    }

    public boolean isConnectBySSHProcess() {
        // See
        // src/main/resources/hudson/plugins/ec2/SlaveTemplate/help-connectBySSHProcess.html
        return connectBySSHProcess;
    }

    public EC2Cloud getParent() {
        return parent;
    }

    public String getLabelString() {
        return labels;
    }

    public Node.Mode getMode() {
        return mode;
    }

    public String getDisplayName() {
        return description + " (" + ami + ")";
    }

    String getZone() {
        return zone;
    }

    public String getSecurityGroupString() {
        return securityGroups;
    }

    public Set<String> getSecurityGroupSet() {
        return securityGroupSet;
    }

    public Set<String> parseSecurityGroups() {
        if (securityGroups == null || "".equals(securityGroups.trim())) {
            return Collections.emptySet();
        } else {
            return new HashSet<String>(Arrays.asList(securityGroups.split("\\s*,\\s*")));
        }
    }

    public int getNumExecutors() {
        try {
            return Integer.parseInt(numExecutors);
        } catch (NumberFormatException e) {
            return EC2AbstractSlave.toNumExecutors(type);
        }
    }

    public int getSshPort() {
        try {
            String sshPort = "";
            if (amiType.isUnix()) {
                sshPort = ((UnixData) amiType).getSshPort();
            }
            return Integer.parseInt(sshPort);
        } catch (NumberFormatException e) {
            return 22;
        }
    }

    public String getRemoteAdmin() {
        return remoteAdmin;
    }

    public String getRootCommandPrefix() {
        return amiType.isUnix() ? ((UnixData) amiType).getRootCommandPrefix() : "";
    }

    public String getSlaveCommandPrefix() {
        return amiType.isUnix() ? ((UnixData) amiType).getSlaveCommandPrefix() : "";
    }

<<<<<<< HEAD
    public String getSlaveCommandSuffix() {
        return amiType.isUnix() ? ((UnixData) amiType).getSlaveCommandSuffix() : "";
=======
    public String chooseSubnetId() {
        if (StringUtils.isBlank(subnetId)) {
            return null;
        } else {
            String[] subnetIdList= getSubnetId().split(" ");

            // Round-robin subnet selection.
            String subnet = subnetIdList[nextSubnet];
            currentSubnetId = subnet;
            nextSubnet = (nextSubnet + 1) % subnetIdList.length;

            return subnet;
        }
>>>>>>> ebec1445
    }

    public String getSubnetId() {
        return subnetId;
    }

    public String getCurrentSubnetId() {
        return currentSubnetId;
    }

    public boolean getAssociatePublicIp() {
        return associatePublicIp;
    }

    public boolean isConnectUsingPublicIp() {
        return connectUsingPublicIp;
    }

    public List<EC2Tag> getTags() {
        if (null == tags)
            return null;
        return Collections.unmodifiableList(tags);
    }

    public String getidleTerminationMinutes() {
        return idleTerminationMinutes;
    }

    public boolean getUseDedicatedTenancy() {
        return useDedicatedTenancy;
    }

    public Set<LabelAtom> getLabelSet() {
        return labelSet;
    }

    public String getAmi() {
        return ami;
    }

    public void setAmi(String ami) {
        this.ami = ami;
    }

    public AMITypeData getAmiType() {
        return amiType;
    }

    public void setAmiType(AMITypeData amiType) {
        this.amiType = amiType;
    }

    public int getInstanceCap() {
        return instanceCap;
    }

    public String getInstanceCapStr() {
        if (instanceCap == Integer.MAX_VALUE) {
            return "";
        } else {
            return String.valueOf(instanceCap);
        }
    }

    public String getSpotMaxBidPrice() {
        if (spotConfig == null)
            return null;
        return SpotConfiguration.normalizeBid(spotConfig.spotMaxBidPrice);
    }

    public String getIamInstanceProfile() {
        return iamInstanceProfile;
    }

    @Override
    public String toString() {
        return "SlaveTemplate{" +
                "ami='" + ami + '\'' +
                ", labels='" + labels + '\'' +
                '}';
    }

    public enum ProvisionOptions { ALLOW_CREATE, FORCE_CREATE }

    /**
     * Provisions a new EC2 slave or starts a previously stopped on-demand instance.
     *
     * @return always non-null. This needs to be then added to {@link Hudson#addNode(Node)}.
     */
    public List<EC2AbstractSlave> provision(int number, EnumSet<ProvisionOptions> provisionOptions) throws AmazonClientException, IOException {
        if (this.spotConfig != null) {
            if (provisionOptions.contains(ProvisionOptions.ALLOW_CREATE) || provisionOptions.contains(ProvisionOptions.FORCE_CREATE))
                return provisionSpot(number);
            return null;
        }
        return provisionOndemand(number, provisionOptions);
    }

    /**
     * Safely we can pickup only instance that is not known by Jenkins at all.
     */
    private boolean checkInstance(Instance instance) {
        for (EC2AbstractSlave node : NodeIterator.nodes(EC2AbstractSlave.class)) {
            if (node.getInstanceId().equals(instance.getInstanceId())) {
                logInstanceCheck(instance, ". false - found existing corresponding Jenkins slave: " + node.getInstanceId());
                return false;
            }
        }
        logInstanceCheck(instance, " true - Instance is not connected to Jenkins");
        return true;
    }

    private void logInstanceCheck(Instance instance, String message) {
        logProvisionInfo("checkInstance: " + instance.getInstanceId() + "." + message);
    }

    private boolean isSameIamInstanceProfile(Instance instance) {
        return StringUtils.isBlank(getIamInstanceProfile()) ||
                (instance.getIamInstanceProfile() != null &&
                        instance.getIamInstanceProfile().getArn().equals(getIamInstanceProfile()));

    }

    private boolean isTerminatingOrShuttindDown(String instanceStateName) {
        return instanceStateName.equalsIgnoreCase(InstanceStateName.Terminated.toString())
                || instanceStateName.equalsIgnoreCase(InstanceStateName.ShuttingDown.toString());
    }

    private void logProvisionInfo(String message) {
        LOGGER.info(this + ". " + message);
    }

    /**
     * Provisions an On-demand EC2 slave by launching a new instance or starting a previously-stopped instance.
     */
    private List<EC2AbstractSlave> provisionOndemand(int number, EnumSet<ProvisionOptions> provisionOptions) throws AmazonClientException, IOException {
        AmazonEC2 ec2 = getParent().connect();

        logProvisionInfo("Considering launching");

        RunInstancesRequest riRequest = new RunInstancesRequest(ami, 1, number).withInstanceType(type);
        riRequest.setEbsOptimized(ebsOptimized);
        riRequest.setMonitoring(monitoring);

        setupBlockDeviceMappings(riRequest.getBlockDeviceMappings());

        if(stopOnTerminate){
            riRequest.setInstanceInitiatedShutdownBehavior(ShutdownBehavior.Stop);
            logProvisionInfo("Setting Instance Initiated Shutdown Behavior : ShutdownBehavior.Stop");
        }else{
            riRequest.setInstanceInitiatedShutdownBehavior(ShutdownBehavior.Terminate);
            logProvisionInfo("Setting Instance Initiated Shutdown Behavior : ShutdownBehavior.Terminate");
        }

        List<Filter> diFilters = new ArrayList<Filter>();
        diFilters.add(new Filter("image-id").withValues(ami));
        diFilters.add(new Filter("instance-type").withValues(type.toString()));

        KeyPair keyPair = getKeyPair(ec2);
        riRequest.setUserData(Base64.encodeBase64String(userData.getBytes(StandardCharsets.UTF_8)));
        riRequest.setKeyName(keyPair.getKeyName());
        diFilters.add(new Filter("key-name").withValues(keyPair.getKeyName()));


        if (StringUtils.isNotBlank(getZone())) {
            Placement placement = new Placement(getZone());
            if (getUseDedicatedTenancy()) {
                placement.setTenancy("dedicated");
            }
            riRequest.setPlacement(placement);
            diFilters.add(new Filter("availability-zone").withValues(getZone()));
        }

        String subnetId = chooseSubnetId();

        InstanceNetworkInterfaceSpecification net = new InstanceNetworkInterfaceSpecification();
        if (StringUtils.isNotBlank(subnetId)) {
            if (getAssociatePublicIp()) {
                net.setSubnetId(subnetId);
            } else {
                riRequest.setSubnetId(subnetId);
            }

            diFilters.add(new Filter("subnet-id").withValues(subnetId));

            /*
             * If we have a subnet ID then we can only use VPC security groups
             */
            if (!securityGroupSet.isEmpty()) {
                List<String> groupIds = getEc2SecurityGroups(ec2);

                if (!groupIds.isEmpty()) {
                    if (getAssociatePublicIp()) {
                        net.setGroups(groupIds);
                    } else {
                        riRequest.setSecurityGroupIds(groupIds);
                    }

                    diFilters.add(new Filter("instance.group-id").withValues(groupIds));
                }
            }
        } else {
            /* No subnet: we can use standard security groups by name */
            riRequest.setSecurityGroups(securityGroupSet);
            if (!securityGroupSet.isEmpty()) {
                diFilters.add(new Filter("instance.group-name").withValues(securityGroupSet));
            }
        }

        if (getAssociatePublicIp()) {
            net.setAssociatePublicIpAddress(true);
            net.setDeviceIndex(0);
            riRequest.withNetworkInterfaces(net);
        }

        HashSet<Tag> instTags = buildTags(EC2Cloud.EC2_SLAVE_TYPE_DEMAND);
        for (Tag tag : instTags) {
            diFilters.add(new Filter("tag:" + tag.getKey()).withValues(tag.getValue()));
        }

        DescribeInstancesRequest diRequest = new DescribeInstancesRequest();
        diRequest.setFilters(diFilters);

        logProvisionInfo("Looking for existing instances with describe-instance: " + diRequest);

        DescribeInstancesResult diResult = ec2.describeInstances(diRequest);
        List<Instance> orphans = findOrphans(diResult, number);

        if (orphans.isEmpty() && !provisionOptions.contains(ProvisionOptions.FORCE_CREATE) &&
                !provisionOptions.contains(ProvisionOptions.ALLOW_CREATE)) {
            logProvisionInfo("No existing instance found - but cannot create new instance");
            return null;
        }

        wakeOrphansUp(ec2, orphans);

        if (orphans.size() == number) {
            return toSlaves(orphans);
        }

        riRequest.setMaxCount(number - orphans.size());

        if (StringUtils.isNotBlank(getIamInstanceProfile())) {
            riRequest.setIamInstanceProfile(new IamInstanceProfileSpecification().withArn(getIamInstanceProfile()));
        }

        TagSpecification tagSpecification = new TagSpecification();
        tagSpecification.setResourceType(ResourceType.Instance);
        tagSpecification.setTags(instTags);
        Set<TagSpecification> tagSpecifications =  Collections.singleton(tagSpecification);
        riRequest.setTagSpecifications(tagSpecifications);

        // Have to create a new instance
        List<Instance> newInstances = ec2.runInstances(riRequest).getReservation().getInstances();

        if (newInstances.isEmpty()) {
            logProvisionInfo("No new instances were created");
        }

        newInstances.addAll(orphans);

        return toSlaves(newInstances);
    }

    private void wakeOrphansUp(AmazonEC2 ec2, List<Instance> orphans) {
        List<String> instances = new ArrayList<>();
        for(Instance instance : orphans) {
            if (instance.getState().getName().equalsIgnoreCase(InstanceStateName.Stopping.toString())
                    || instance.getState().getName().equalsIgnoreCase(InstanceStateName.Stopped.toString())) {
                logProvisionInfo("Found stopped instances - will start it: " + instance);
                instances.add(instance.getInstanceId());
            } else {
                // Should be pending or running at this point, just let it come up
                logProvisionInfo("Found existing pending or running: " + instance.getState().getName() + " instance: " + instance);
            }
        }

        if (!instances.isEmpty()) {
            StartInstancesRequest siRequest = new StartInstancesRequest(instances);
            StartInstancesResult siResult = ec2.startInstances(siRequest);

            logProvisionInfo("Result of starting stopped instances:" + siResult);
        }
    }

    private List<EC2AbstractSlave> toSlaves(List<Instance> newInstances) throws IOException {
        try {
            List<EC2AbstractSlave> slaves = new ArrayList<>(newInstances.size());
            for (Instance instance : newInstances) {
                slaves.add(newOndemandSlave(instance));
                logProvisionInfo("Return instance: " + instance);
            }
            return slaves;
        } catch (FormException e) {
            throw new AssertionError(e); // we should have discovered all
            // configuration issues upfront
        }
    }

    private List<Instance> findOrphans(DescribeInstancesResult diResult, int number) {
        List<Instance> orphans = new ArrayList<>();
        int count = 0;
        for (Reservation reservation : diResult.getReservations()) {
            for (Instance instance : reservation.getInstances()) {
                if (!isSameIamInstanceProfile(instance)) {
                    logInstanceCheck(instance, ". false - IAM Instance profile does not match: " + instance.getIamInstanceProfile());
                    continue;
                }

                if (isTerminatingOrShuttindDown(instance.getState().getName())) {
                    logInstanceCheck(instance, ". false - Instance is terminated or shutting down");
                    continue;
                }

                if (checkInstance(instance)) {
                    logProvisionInfo("Found existing instance: " + instance);
                    orphans.add(instance);
                    count++;
                }

                if (count == number) {
                    return orphans;
                }
            }
        }
        return orphans;
    }

    private void setupRootDevice(List<BlockDeviceMapping> deviceMappings) {
        if (deleteRootOnTermination && getImage().getRootDeviceType().equals("ebs")) {
            // get the root device (only one expected in the blockmappings)
            final List<BlockDeviceMapping> rootDeviceMappings = getAmiBlockDeviceMappings();
            BlockDeviceMapping rootMapping = null;
            for (final BlockDeviceMapping deviceMapping : rootDeviceMappings) {
                System.out.println("AMI had " + deviceMapping.getDeviceName());
                System.out.println(deviceMapping.getEbs());
                rootMapping = deviceMapping;
                break;
            }

            // Check if the root device is already in the mapping and update it
            for (final BlockDeviceMapping mapping : deviceMappings) {
                System.out.println("Request had " + mapping.getDeviceName());
                if (rootMapping.getDeviceName().equals(mapping.getDeviceName())) {
                    mapping.getEbs().setDeleteOnTermination(Boolean.TRUE);
                    return;
                }
            }

            // Create a shadow of the AMI mapping (doesn't like reusing rootMapping directly)
            BlockDeviceMapping newMapping = new BlockDeviceMapping().withDeviceName(rootMapping.getDeviceName());
            EbsBlockDevice newEbs = new EbsBlockDevice();
            newEbs.setDeleteOnTermination(Boolean.TRUE);
            newMapping.setEbs(newEbs);
            deviceMappings.add(0, newMapping);
        }
    }

    private List<BlockDeviceMapping> getNewEphemeralDeviceMapping() {

        final List<BlockDeviceMapping> oldDeviceMapping = getAmiBlockDeviceMappings();

        final Set<String> occupiedDevices = new HashSet<String>();
        for (final BlockDeviceMapping mapping : oldDeviceMapping) {

            occupiedDevices.add(mapping.getDeviceName());
        }

        final List<String> available = new ArrayList<String>(
                Arrays.asList("ephemeral0", "ephemeral1", "ephemeral2", "ephemeral3"));

        final List<BlockDeviceMapping> newDeviceMapping = new ArrayList<BlockDeviceMapping>(4);
        for (char suffix = 'b'; suffix <= 'z' && !available.isEmpty(); suffix++) {

            final String deviceName = String.format("/dev/xvd%s", suffix);

            if (occupiedDevices.contains(deviceName))
                continue;

            final BlockDeviceMapping newMapping = new BlockDeviceMapping().withDeviceName(deviceName).withVirtualName(
                    available.get(0));

            newDeviceMapping.add(newMapping);
            available.remove(0);
        }

        return newDeviceMapping;
    }

    private void setupEphemeralDeviceMapping(List<BlockDeviceMapping> deviceMappings) {
        // Don't wipe out pre-existing mappings
        deviceMappings.addAll(getNewEphemeralDeviceMapping());
    }

    private List<BlockDeviceMapping> getAmiBlockDeviceMappings() {

        /*
         * AmazonEC2#describeImageAttribute does not work due to a bug
         * https://forums.aws.amazon.com/message.jspa?messageID=231972
         */
        return getImage().getBlockDeviceMappings();
    }

    private Image getImage() {
        DescribeImagesRequest request = new DescribeImagesRequest().withImageIds(ami);
        for (final Image image : getParent().connect().describeImages(request).getImages()) {

            if (ami.equals(image.getImageId())) {

                return image;
            }
        }

        throw new AmazonClientException("Unable to find AMI " + ami);
    }


    private void setupCustomDeviceMapping(List<BlockDeviceMapping> deviceMappings) {
        if (StringUtils.isNotBlank(customDeviceMapping)) {
            deviceMappings.addAll(DeviceMappingParser.parse(customDeviceMapping));
        }
    }

    /**
     * Provision a new slave for an EC2 spot instance to call back to Jenkins
     */
    private List<EC2AbstractSlave> provisionSpot(int number) throws AmazonClientException, IOException {
        AmazonEC2 ec2 = getParent().connect();

        try {
            LOGGER.info("Launching " + ami + " for template " + description);

            KeyPair keyPair = getKeyPair(ec2);

            RequestSpotInstancesRequest spotRequest = new RequestSpotInstancesRequest();

            // Validate spot bid before making the request
            if (getSpotMaxBidPrice() == null) {
                throw new AmazonClientException("Invalid Spot price specified: " + getSpotMaxBidPrice());
            }

            spotRequest.setSpotPrice(getSpotMaxBidPrice());
            spotRequest.setInstanceCount(number);

            LaunchSpecification launchSpecification = new LaunchSpecification();

            launchSpecification.setImageId(ami);
            launchSpecification.setInstanceType(type);
            launchSpecification.setEbsOptimized(ebsOptimized);
            launchSpecification.setMonitoringEnabled(monitoring);

            if (StringUtils.isNotBlank(getZone())) {
                SpotPlacement placement = new SpotPlacement(getZone());
                launchSpecification.setPlacement(placement);
            }

            InstanceNetworkInterfaceSpecification net = new InstanceNetworkInterfaceSpecification();
            String subnetId = chooseSubnetId();
            if (StringUtils.isNotBlank(subnetId)) {
                if (getAssociatePublicIp()) {
                    net.setSubnetId(subnetId);
                } else {
                    launchSpecification.setSubnetId(subnetId);
                }

                /*
                 * If we have a subnet ID then we can only use VPC security groups
                 */
                if (!securityGroupSet.isEmpty()) {
                    List<String> groupIds = getEc2SecurityGroups(ec2);
                    if (!groupIds.isEmpty()) {
                        if (getAssociatePublicIp()) {
                            net.setGroups(groupIds);
                        } else {
                            ArrayList<GroupIdentifier> groups = new ArrayList<GroupIdentifier>();

                            for (String group_id : groupIds) {
                                GroupIdentifier group = new GroupIdentifier();
                                group.setGroupId(group_id);
                                groups.add(group);
                            }
                            if (!groups.isEmpty())
                                launchSpecification.setAllSecurityGroups(groups);
                        }
                    }
                }
            } else {
                /* No subnet: we can use standard security groups by name */
                if (!securityGroupSet.isEmpty()) {
                    launchSpecification.setSecurityGroups(securityGroupSet);
                }
            }

            String userDataString = Base64.encodeBase64String(userData.getBytes(StandardCharsets.UTF_8));

            launchSpecification.setUserData(userDataString);
            launchSpecification.setKeyName(keyPair.getKeyName());
            launchSpecification.setInstanceType(type.toString());

            if (getAssociatePublicIp()) {
                net.setAssociatePublicIpAddress(true);
                net.setDeviceIndex(0);
                launchSpecification.withNetworkInterfaces(net);
            }

            HashSet<Tag> instTags = buildTags(EC2Cloud.EC2_SLAVE_TYPE_SPOT);

            if (StringUtils.isNotBlank(getIamInstanceProfile())) {
                launchSpecification.setIamInstanceProfile(new IamInstanceProfileSpecification().withArn(getIamInstanceProfile()));
            }

            setupBlockDeviceMappings(launchSpecification.getBlockDeviceMappings());

            spotRequest.setLaunchSpecification(launchSpecification);

            // Make the request for a new Spot instance
            RequestSpotInstancesResult reqResult = ec2.requestSpotInstances(spotRequest);

            List<SpotInstanceRequest> reqInstances = reqResult.getSpotInstanceRequests();
            if (reqInstances.isEmpty()) {
                throw new AmazonClientException("No spot instances found");
            }

            List<EC2AbstractSlave> slaves = new ArrayList<>(reqInstances.size());
            for(SpotInstanceRequest spotInstReq : reqInstances) {
                if (spotInstReq == null) {
                    throw new AmazonClientException("Spot instance request is null");
                }
                String slaveName = spotInstReq.getSpotInstanceRequestId();

                // Now that we have our Spot request, we can set tags on it
                updateRemoteTags(ec2, instTags, "InvalidSpotInstanceRequestID.NotFound", spotInstReq.getSpotInstanceRequestId());

                // That was a remote request - we should also update our local instance data
                spotInstReq.setTags(instTags);

                LOGGER.info("Spot instance id in provision: " + spotInstReq.getSpotInstanceRequestId());

                slaves.add(newSpotSlave(spotInstReq, slaveName));
            }

            return slaves;

        } catch (FormException e) {
            throw new AssertionError(); // we should have discovered all
                                        // configuration issues upfront
        } catch (InterruptedException e) {
            Thread.currentThread().interrupt();
            throw new RuntimeException(e);
        }
    }

    private void setupBlockDeviceMappings(List<BlockDeviceMapping> blockDeviceMappings) {
        setupRootDevice(blockDeviceMappings);
        if (useEphemeralDevices) {
            setupEphemeralDeviceMapping(blockDeviceMappings);
        } else {
            setupCustomDeviceMapping(blockDeviceMappings);
        }
    }

    private HashSet<Tag> buildTags(String slaveType) {
        boolean hasCustomTypeTag = false;
        HashSet<Tag> instTags = new HashSet<Tag>();
        if (tags != null && !tags.isEmpty()) {
            instTags = new HashSet<Tag>();
            for (EC2Tag t : tags) {
                instTags.add(new Tag(t.getName(), t.getValue()));
                if (StringUtils.equals(t.getName(), EC2Tag.TAG_NAME_JENKINS_SLAVE_TYPE)) {
                    hasCustomTypeTag = true;
                }
            }
        }
        if (!hasCustomTypeTag) {
            instTags.add(new Tag(EC2Tag.TAG_NAME_JENKINS_SLAVE_TYPE, EC2Cloud.getSlaveTypeTagValue(
                    slaveType, description)));
        }
        return instTags;
    }

    protected EC2OndemandSlave newOndemandSlave(Instance inst) throws FormException, IOException {
        return new EC2OndemandSlave(inst.getInstanceId(), description, remoteFS, getNumExecutors(), labels, mode, initScript,
                tmpDir, remoteAdmin, jvmopts, stopOnTerminate, idleTerminationMinutes, inst.getPublicDnsName(),
                inst.getPrivateDnsName(), EC2Tag.fromAmazonTags(inst.getTags()), parent.name, usePrivateDnsName,
                useDedicatedTenancy, getLaunchTimeout(), amiType);
    }

    protected EC2SpotSlave newSpotSlave(SpotInstanceRequest sir, String name) throws FormException, IOException {
        return new EC2SpotSlave(name, sir.getSpotInstanceRequestId(), description, remoteFS, getNumExecutors(), mode, initScript,
                tmpDir, labels, remoteAdmin, jvmopts, idleTerminationMinutes, EC2Tag.fromAmazonTags(sir.getTags()), parent.name,
                usePrivateDnsName, getLaunchTimeout(), amiType);
    }

    /**
     * Get a KeyPair from the configured information for the slave template
     */
    private KeyPair getKeyPair(AmazonEC2 ec2) throws IOException, AmazonClientException {
        KeyPair keyPair = parent.getPrivateKey().find(ec2);
        if (keyPair == null) {
            throw new AmazonClientException("No matching keypair found on EC2. Is the EC2 private key a valid one?");
        }
        return keyPair;
    }

    /**
     * Update the tags stored in EC2 with the specified information. Re-try 5 times if instances isn't up by
     * catchErrorCode - e.g. InvalidSpotInstanceRequestID.NotFound or InvalidInstanceRequestID.NotFound
     *
     * @param ec2
     * @param instTags
     * @param catchErrorCode
     * @param params
     * @throws InterruptedException
     */
    private void updateRemoteTags(AmazonEC2 ec2, Collection<Tag> instTags, String catchErrorCode, String... params)
            throws InterruptedException {
        for (int i = 0; i < 5; i++) {
            try {
                CreateTagsRequest tagRequest = new CreateTagsRequest();
                tagRequest.withResources(params).setTags(instTags);
                ec2.createTags(tagRequest);
                break;
            } catch (AmazonServiceException e) {
                if (e.getErrorCode().equals(catchErrorCode)) {
                    Thread.sleep(5000);
                    continue;
                }
                LOGGER.log(Level.SEVERE, e.getErrorMessage(), e);
            }
        }
    }

    /**
     * Get a list of security group ids for the slave
     */
    private List<String> getEc2SecurityGroups(AmazonEC2 ec2) throws AmazonClientException {
        List<String> groupIds = new ArrayList<String>();

        DescribeSecurityGroupsResult groupResult = getSecurityGroupsBy("group-name", securityGroupSet, ec2);
        if (groupResult.getSecurityGroups().size() == 0) {
            groupResult = getSecurityGroupsBy("group-id", securityGroupSet, ec2);
        }

        for (SecurityGroup group : groupResult.getSecurityGroups()) {
            if (group.getVpcId() != null && !group.getVpcId().isEmpty()) {
                List<Filter> filters = new ArrayList<Filter>();
                filters.add(new Filter("vpc-id").withValues(group.getVpcId()));
                filters.add(new Filter("state").withValues("available"));
                filters.add(new Filter("subnet-id").withValues(getCurrentSubnetId()));

                DescribeSubnetsRequest subnetReq = new DescribeSubnetsRequest();
                subnetReq.withFilters(filters);
                DescribeSubnetsResult subnetResult = ec2.describeSubnets(subnetReq);

                List<Subnet> subnets = subnetResult.getSubnets();
                if (subnets != null && !subnets.isEmpty()) {
                    groupIds.add(group.getGroupId());
                }
            }
        }

        if (securityGroupSet.size() != groupIds.size()) {
            throw new AmazonClientException("Security groups must all be VPC security groups to work in a VPC context");
        }

        return groupIds;
    }

    private DescribeSecurityGroupsResult getSecurityGroupsBy(String filterName, Set<String> filterValues, AmazonEC2 ec2) {
        DescribeSecurityGroupsRequest groupReq = new DescribeSecurityGroupsRequest();
        groupReq.withFilters(new Filter(filterName).withValues(filterValues));
        return ec2.describeSecurityGroups(groupReq);
    }

    /**
     * Provisions a new EC2 slave based on the currently running instance on EC2, instead of starting a new one.
     */
    public EC2AbstractSlave attach(String instanceId, TaskListener listener) throws AmazonClientException, IOException {
        PrintStream logger = listener.getLogger();
        AmazonEC2 ec2 = getParent().connect();

        try {
            logger.println("Attaching to " + instanceId);
            LOGGER.info("Attaching to " + instanceId);
            DescribeInstancesRequest request = new DescribeInstancesRequest();
            request.setInstanceIds(Collections.singletonList(instanceId));
            Instance inst = ec2.describeInstances(request).getReservations().get(0).getInstances().get(0);
            return newOndemandSlave(inst);
        } catch (FormException e) {
            throw new AssertionError(); // we should have discovered all
                                        // configuration issues upfront
        }
    }

    /**
     * Initializes data structure that we don't persist.
     */
    protected Object readResolve() {
        Jenkins.getInstance().checkPermission(Jenkins.RUN_SCRIPTS);

        labelSet = Label.parse(labels);
        securityGroupSet = parseSecurityGroups();

        /**
         * In releases of this plugin prior to 1.18, template-specific instance caps could be configured but were not
         * enforced. As a result, it was possible to have the instance cap for a template be configured to 0 (zero) with
         * no ill effects. Starting with version 1.18, template-specific instance caps are enforced, so if a
         * configuration has a cap of zero for a template, no instances will be launched from that template. Since there
         * is no practical value of intentionally setting the cap to zero, this block will override such a setting to a
         * value that means 'no cap'.
         */
        if (instanceCap == 0) {
            instanceCap = Integer.MAX_VALUE;
        }

        if (amiType == null) {
            amiType = new UnixData(rootCommandPrefix, slaveCommandPrefix, slaveCommandSuffix, sshPort);
        }
        return this;
    }

    public Descriptor<SlaveTemplate> getDescriptor() {
        return Jenkins.getInstance().getDescriptor(getClass());
    }

    public int getLaunchTimeout() {
        return launchTimeout <= 0 ? Integer.MAX_VALUE : launchTimeout;
    }

    public String getLaunchTimeoutStr() {
        if (launchTimeout == Integer.MAX_VALUE) {
            return "";
        } else {
            return String.valueOf(launchTimeout);
        }
    }

    public boolean isWindowsSlave() {
        return amiType.isWindows();
    }

    public boolean isUnixSlave() {
        return amiType.isUnix();
    }

    public Secret getAdminPassword() {
        return amiType.isWindows() ? ((WindowsData) amiType).getPassword() : Secret.fromString("");
    }

    public boolean isUseHTTPS() {
        return amiType.isWindows() && ((WindowsData) amiType).isUseHTTPS();
    }

    @Extension
    public static final class DescriptorImpl extends Descriptor<SlaveTemplate> {

        @Override
        public String getDisplayName() {
            return null;
        }

        public List<Descriptor<AMITypeData>> getAMITypeDescriptors() {
            return Jenkins.getInstance().<AMITypeData, Descriptor<AMITypeData>> getDescriptorList(AMITypeData.class);
        }

        /**
         * Since this shares much of the configuration with {@link EC2Computer}, check its help page, too.
         */
        @Override
        public String getHelpFile(String fieldName) {
            String p = super.getHelpFile(fieldName);
            if (p == null)
                p = Jenkins.getInstance().getDescriptor(EC2OndemandSlave.class).getHelpFile(fieldName);
            if (p == null)
                p = Jenkins.getInstance().getDescriptor(EC2SpotSlave.class).getHelpFile(fieldName);
            return p;
        }

        @Restricted(NoExternalUse.class)
        public FormValidation doCheckRemoteAdmin(@QueryParameter String value){
            if(StringUtils.isBlank(value) || Jenkins.getInstance().hasPermission(Jenkins.RUN_SCRIPTS)){
                return FormValidation.ok();
            }else{
                return FormValidation.error(Messages.General_MissingPermission());
            }
        }

        @Restricted(NoExternalUse.class)
        public FormValidation doCheckTmpDir(@QueryParameter String value){
            if(StringUtils.isBlank(value) || Jenkins.getInstance().hasPermission(Jenkins.RUN_SCRIPTS)){
                return FormValidation.ok();
            }else{
                return FormValidation.error(Messages.General_MissingPermission());
            }
        }

        @Restricted(NoExternalUse.class)
        public FormValidation doCheckJvmopts(@QueryParameter String value){
            if(StringUtils.isBlank(value) || Jenkins.getInstance().hasPermission(Jenkins.RUN_SCRIPTS)){
                return FormValidation.ok();
            }else{
                return FormValidation.error(Messages.General_MissingPermission());
            }
        }

        /***
         * Check that the AMI requested is available in the cloud and can be used.
         */
        public FormValidation doValidateAmi(@QueryParameter boolean useInstanceProfileForCredentials,
                @QueryParameter String credentialsId, @QueryParameter String ec2endpoint,
                @QueryParameter String region, final @QueryParameter String ami) throws IOException {
            AWSCredentialsProvider credentialsProvider = EC2Cloud.createCredentialsProvider(useInstanceProfileForCredentials,
                    credentialsId);
            AmazonEC2 ec2;
            if (region != null) {
                ec2 = EC2Cloud.connect(credentialsProvider, AmazonEC2Cloud.getEc2EndpointUrl(region));
            } else {
                ec2 = EC2Cloud.connect(credentialsProvider, new URL(ec2endpoint));
            }
            if (ec2 != null) {
                try {
                    List<String> images = new LinkedList<String>();
                    images.add(ami);
                    List<String> owners = new LinkedList<String>();
                    List<String> users = new LinkedList<String>();
                    DescribeImagesRequest request = new DescribeImagesRequest();
                    request.setImageIds(images);
                    request.setOwners(owners);
                    request.setExecutableUsers(users);
                    List<Image> img = ec2.describeImages(request).getImages();
                    if (img == null || img.isEmpty()) {
                        // de-registered AMI causes an empty list to be
                        // returned. so be defensive
                        // against other possibilities
                        return FormValidation.error("No such AMI, or not usable with this accessId: " + ami);
                    }
                    String ownerAlias = img.get(0).getImageOwnerAlias();
                    return FormValidation.ok(img.get(0).getImageLocation() + (ownerAlias != null ? " by " + ownerAlias : ""));
                } catch (AmazonClientException e) {
                    return FormValidation.error(e.getMessage());
                }
            } else
                return FormValidation.ok(); // can't test
        }

        public FormValidation doCheckLabelString(@QueryParameter String value, @QueryParameter Node.Mode mode) {
            if (mode == Node.Mode.EXCLUSIVE && (value == null || value.trim().isEmpty())) {
                return FormValidation.warning("You may want to assign labels to this node;"
                        + " it's marked to only run jobs that are exclusively tied to itself or a label.");
            }

            return FormValidation.ok();
        }

        public FormValidation doCheckIdleTerminationMinutes(@QueryParameter String value) {
            if (value == null || value.trim().isEmpty())
                return FormValidation.ok();
            try {
                int val = Integer.parseInt(value);
                if (val >= -59)
                    return FormValidation.ok();
            } catch (NumberFormatException nfe) {
            }
            return FormValidation.error("Idle Termination time must be a greater than -59 (or null)");
        }

        public FormValidation doCheckInstanceCapStr(@QueryParameter String value) {
            if (value == null || value.trim().isEmpty())
                return FormValidation.ok();
            try {
                int val = Integer.parseInt(value);
                if (val > 0)
                    return FormValidation.ok();
            } catch (NumberFormatException nfe) {
            }
            return FormValidation.error("InstanceCap must be a non-negative integer (or null)");
        }

        public FormValidation doCheckLaunchTimeoutStr(@QueryParameter String value) {
            if (value == null || value.trim().isEmpty())
                return FormValidation.ok();
            try {
                int val = Integer.parseInt(value);
                if (val >= 0)
                    return FormValidation.ok();
            } catch (NumberFormatException nfe) {
            }
            return FormValidation.error("Launch Timeout must be a non-negative integer (or null)");
        }

        public ListBoxModel doFillZoneItems(@QueryParameter boolean useInstanceProfileForCredentials,
                @QueryParameter String credentialsId, @QueryParameter String region)
                throws IOException, ServletException {
            AWSCredentialsProvider credentialsProvider = EC2Cloud.createCredentialsProvider(useInstanceProfileForCredentials,
                    credentialsId);
            return EC2AbstractSlave.fillZoneItems(credentialsProvider, region);
        }

        /*
         * Validate the Spot Max Bid Price to ensure that it is a floating point number >= .001
         */
        public FormValidation doCheckSpotMaxBidPrice(@QueryParameter String spotMaxBidPrice) {
            if (SpotConfiguration.normalizeBid(spotMaxBidPrice) != null) {
                return FormValidation.ok();
            }
            return FormValidation.error("Not a correct bid price");
        }

        // Retrieve the availability zones for the region
        private ArrayList<String> getAvailabilityZones(AmazonEC2 ec2) {
            ArrayList<String> availabilityZones = new ArrayList<String>();

            DescribeAvailabilityZonesResult zones = ec2.describeAvailabilityZones();
            List<AvailabilityZone> zoneList = zones.getAvailabilityZones();

            for (AvailabilityZone z : zoneList) {
                availabilityZones.add(z.getZoneName());
            }

            return availabilityZones;
        }

        /*
         * Check the current Spot price of the selected instance type for the selected region
         */
        public FormValidation doCurrentSpotPrice(@QueryParameter boolean useInstanceProfileForCredentials,
                @QueryParameter String credentialsId, @QueryParameter String region,
                @QueryParameter String type, @QueryParameter String zone) throws IOException, ServletException {

            String cp = "";
            String zoneStr = "";

            // Connect to the EC2 cloud with the access id, secret key, and
            // region queried from the created cloud
            AWSCredentialsProvider credentialsProvider = EC2Cloud.createCredentialsProvider(useInstanceProfileForCredentials,
                    credentialsId);
            AmazonEC2 ec2 = EC2Cloud.connect(credentialsProvider, AmazonEC2Cloud.getEc2EndpointUrl(region));

            if (ec2 != null) {

                try {
                    // Build a new price history request with the currently
                    // selected type
                    DescribeSpotPriceHistoryRequest request = new DescribeSpotPriceHistoryRequest();
                    // If a zone is specified, set the availability zone in the
                    // request
                    // Else, proceed with no availability zone which will result
                    // with the cheapest Spot price
                    if (getAvailabilityZones(ec2).contains(zone)) {
                        request.setAvailabilityZone(zone);
                        zoneStr = zone + " availability zone";
                    } else {
                        zoneStr = region + " region";
                    }

                    /*
                     * Iterate through the AWS instance types to see if can find a match for the databound String type.
                     * This is necessary because the AWS API needs the instance type string formatted a particular way
                     * to retrieve prices and the form gives us the strings in a different format. For example "T1Micro"
                     * vs "t1.micro".
                     */
                    InstanceType ec2Type = null;

                    for (InstanceType it : InstanceType.values()) {
                        if (it.name().equals(type)) {
                            ec2Type = it;
                            break;
                        }
                    }

                    /*
                     * If the type string cannot be matched with an instance type, throw a Form error
                     */
                    if (ec2Type == null) {
                        return FormValidation.error("Could not resolve instance type: " + type);
                    }

                    Collection<String> instanceType = new ArrayList<String>();
                    instanceType.add(ec2Type.toString());
                    request.setInstanceTypes(instanceType);
                    request.setStartTime(new Date());

                    // Retrieve the price history request result and store the
                    // current price
                    DescribeSpotPriceHistoryResult result = ec2.describeSpotPriceHistory(request);

                    if (!result.getSpotPriceHistory().isEmpty()) {
                        SpotPrice currentPrice = result.getSpotPriceHistory().get(0);

                        cp = currentPrice.getSpotPrice();
                    }

                } catch (AmazonServiceException e) {
                    return FormValidation.error(e.getMessage());
                }
            }
            /*
             * If we could not return the current price of the instance display an error Else, remove the additional
             * zeros from the current price and return it to the interface in the form of a message
             */
            if (cp.isEmpty()) {
                return FormValidation.error("Could not retrieve current Spot price");
            } else {
                cp = cp.substring(0, cp.length() - 3);

                return FormValidation.ok("The current Spot price for a " + type + " in the " + zoneStr + " is $" + cp);
            }
        }
    }

}<|MERGE_RESOLUTION|>--- conflicted
+++ resolved
@@ -347,10 +347,10 @@
         return amiType.isUnix() ? ((UnixData) amiType).getSlaveCommandPrefix() : "";
     }
 
-<<<<<<< HEAD
     public String getSlaveCommandSuffix() {
         return amiType.isUnix() ? ((UnixData) amiType).getSlaveCommandSuffix() : "";
-=======
+    }
+  
     public String chooseSubnetId() {
         if (StringUtils.isBlank(subnetId)) {
             return null;
@@ -364,7 +364,6 @@
 
             return subnet;
         }
->>>>>>> ebec1445
     }
 
     public String getSubnetId() {

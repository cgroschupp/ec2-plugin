/*
 * The MIT License
 *
 * Copyright (c) 2004-, Kohsuke Kawaguchi, Sun Microsystems, Inc., and a number of other of contributors
 *
 * Permission is hereby granted, free of charge, to any person obtaining a copy
 * of this software and associated documentation files (the "Software"), to deal
 * in the Software without restriction, including without limitation the rights
 * to use, copy, modify, merge, publish, distribute, sublicense, and/or sell
 * copies of the Software, and to permit persons to whom the Software is
 * furnished to do so, subject to the following conditions:
 *
 * The above copyright notice and this permission notice shall be included in
 * all copies or substantial portions of the Software.
 *
 * THE SOFTWARE IS PROVIDED "AS IS", WITHOUT WARRANTY OF ANY KIND, EXPRESS OR
 * IMPLIED, INCLUDING BUT NOT LIMITED TO THE WARRANTIES OF MERCHANTABILITY,
 * FITNESS FOR A PARTICULAR PURPOSE AND NONINFRINGEMENT. IN NO EVENT SHALL THE
 * AUTHORS OR COPYRIGHT HOLDERS BE LIABLE FOR ANY CLAIM, DAMAGES OR OTHER
 * LIABILITY, WHETHER IN AN ACTION OF CONTRACT, TORT OR OTHERWISE, ARISING FROM,
 * OUT OF OR IN CONNECTION WITH THE SOFTWARE OR THE USE OR OTHER DEALINGS IN
 * THE SOFTWARE.
 */
package hudson.plugins.ec2;

import com.amazonaws.SdkClientException;
import com.amazonaws.auth.STSAssumeRoleSessionCredentialsProvider;
import com.amazonaws.services.securitytoken.AWSSecurityTokenServiceClientBuilder;
import hudson.Extension;
import hudson.Util;
import hudson.model.Failure;
import hudson.slaves.Cloud;
import hudson.util.FormValidation;
import hudson.util.ListBoxModel;

import java.io.IOException;
import java.net.MalformedURLException;
import java.net.URL;
import java.util.List;
import java.util.Locale;
import javax.servlet.ServletException;

import jenkins.model.Jenkins;

import org.apache.commons.lang.StringUtils;
import org.kohsuke.stapler.DataBoundConstructor;
import org.kohsuke.stapler.DataBoundSetter;
import org.kohsuke.stapler.QueryParameter;
import org.kohsuke.stapler.StaplerResponse;

import com.amazonaws.auth.AWSCredentialsProvider;
import com.amazonaws.services.ec2.AmazonEC2;
import com.amazonaws.services.ec2.model.DescribeRegionsResult;
import com.amazonaws.services.ec2.model.Region;

/**
 * The original implementation of {@link EC2Cloud}.
 *
 * @author Kohsuke Kawaguchi
 */
public class AmazonEC2Cloud extends EC2Cloud {
    /**
     * Represents the region. Can be null for backward compatibility reasons.
     */
    private String region;

    public static final String CLOUD_ID_PREFIX = "ec2-";

    // Used when running unit tests
    public static boolean testMode;
    private boolean noDelayProvisioning;

    @DataBoundConstructor
    public AmazonEC2Cloud(String cloudName, boolean useInstanceProfileForCredentials, String credentialsId, String region, String privateKey, String instanceCapStr, List<? extends SlaveTemplate> templates, String roleArn, String roleSessionName) {
        super(createCloudId(cloudName), useInstanceProfileForCredentials, credentialsId, privateKey, instanceCapStr, templates, roleArn, roleSessionName);
        this.region = region;
    }

    public String getCloudName() {
        return this.name.substring(CLOUD_ID_PREFIX.length());
    }

    @Override
    public String getDisplayName() {
        return getCloudName();
    }

    private static String createCloudId(String cloudName) {
        return CLOUD_ID_PREFIX + cloudName.trim();
    }

    public String getRegion() {
        if (region == null)
            region = DEFAULT_EC2_HOST; // Backward compatibility
        // Handles pre 1.14 region names that used the old AwsRegion enum, note we don't change
        // the region here to keep the meta-data compatible in the case of a downgrade (is that right?)
        if (region.indexOf('_') > 0)
            return region.replace('_', '-').toLowerCase(Locale.ENGLISH);
        return region;
    }

    public static URL getEc2EndpointUrl(String region) {
        try {
            return new URL("https://ec2." + region + "." + AWS_URL_HOST + "/");
        } catch (MalformedURLException e) {
            throw new Error(e); // Impossible
        }
    }

    @Override
    public URL getEc2EndpointUrl() {
        return getEc2EndpointUrl(getRegion());
    }

    @Override
    public URL getS3EndpointUrl() {
        try {
            return new URL("https://" + getRegion() + ".s3.amazonaws.com/");
        } catch (MalformedURLException e) {
            throw new Error(e); // Impossible
        }
    }

<<<<<<< HEAD
    @Override
    protected AWSCredentialsProvider createCredentialsProvider() {
        return createCredentialsProvider(isUseInstanceProfileForCredentials(), getCredentialsId(), getRoleArn(), getRoleSessionName(), getRegion());
=======
    public boolean isNoDelayProvisioning() {
        return noDelayProvisioning;
    }

    @DataBoundSetter
    public void setNoDelayProvisioning(boolean noDelayProvisioning) {
        this.noDelayProvisioning = noDelayProvisioning;
>>>>>>> fb346d61
    }

    @Extension
    public static class DescriptorImpl extends EC2Cloud.DescriptorImpl {

        @Override
        public String getDisplayName() {
            return "Amazon EC2";
        }

        public FormValidation doCheckCloudName(@QueryParameter String value) {
            try {
                Jenkins.checkGoodName(value);
            } catch (Failure e) {
                return FormValidation.error(e.getMessage());
            }

            String cloudId = createCloudId(value);
            int found = 0;
            for (Cloud c : Jenkins.getInstance().clouds) {
                if (c.name.equals(cloudId)) {
                    found++;
                }
            }
            if (found > 1) {
                return FormValidation.error(Messages.AmazonEC2Cloud_NonUniqName());
            }
            return FormValidation.ok();
        }

        public ListBoxModel doFillRegionItems(@QueryParameter boolean useInstanceProfileForCredentials, @QueryParameter String credentialsId)
                throws IOException, ServletException {
            ListBoxModel model = new ListBoxModel();
            if (testMode) {
                model.add(DEFAULT_EC2_HOST);
                return model;
            }

            try {
                AWSCredentialsProvider credentialsProvider = createCredentialsProvider(useInstanceProfileForCredentials,
                        credentialsId);
                AmazonEC2 client = connect(credentialsProvider, new URL("http://ec2.amazonaws.com"));
                DescribeRegionsResult regions = client.describeRegions();
                List<Region> regionList = regions.getRegions();
                for (Region r : regionList) {
                    String name = r.getRegionName();
                    model.add(name, name);
                }
            } catch (SdkClientException ex) {
                // Ignore, as this may happen before the credentials are specified
            }
            return model;
        }

        public FormValidation doTestConnection(
                @QueryParameter String region,
                @QueryParameter boolean useInstanceProfileForCredentials,
                @QueryParameter String credentialsId,
                @QueryParameter String privateKey,
                @QueryParameter String roleArn,
                @QueryParameter String roleSessionName)

                throws IOException, ServletException {

            if (Util.fixEmpty(region) == null) {
                region = DEFAULT_EC2_HOST;
            }

            return super.doTestConnection(getEc2EndpointUrl(region), useInstanceProfileForCredentials, credentialsId, privateKey, roleArn, roleSessionName, region);
        }

        public FormValidation doGenerateKey(StaplerResponse rsp, @QueryParameter String region, @QueryParameter boolean useInstanceProfileForCredentials, @QueryParameter String credentialsId, @QueryParameter String roleArn, @QueryParameter String roleSessionName)
                throws IOException, ServletException {
            return super.doGenerateKey(rsp, getEc2EndpointUrl(region), useInstanceProfileForCredentials, credentialsId, roleArn, roleSessionName, region);
        }
    }
}<|MERGE_RESOLUTION|>--- conflicted
+++ resolved
@@ -121,11 +121,6 @@
         }
     }
 
-<<<<<<< HEAD
-    @Override
-    protected AWSCredentialsProvider createCredentialsProvider() {
-        return createCredentialsProvider(isUseInstanceProfileForCredentials(), getCredentialsId(), getRoleArn(), getRoleSessionName(), getRegion());
-=======
     public boolean isNoDelayProvisioning() {
         return noDelayProvisioning;
     }
@@ -133,7 +128,11 @@
     @DataBoundSetter
     public void setNoDelayProvisioning(boolean noDelayProvisioning) {
         this.noDelayProvisioning = noDelayProvisioning;
->>>>>>> fb346d61
+    }
+
+    @Override
+    protected AWSCredentialsProvider createCredentialsProvider() {
+        return createCredentialsProvider(isUseInstanceProfileForCredentials(), getCredentialsId(), getRoleArn(), getRoleSessionName(), getRegion());
     }
 
     @Extension
